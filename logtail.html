<!DOCTYPE html>
<<<<<<< HEAD

<!-- habitat: parser logtail -->
<!-- http://habitat.habhub.org -->
<!-- (C) Copyright 2012; GNU GPL 3-->

<!--[if lt IE 7 ]><html class="ie ie6" lang="en"> <![endif]-->
<!--[if IE 7 ]><html class="ie ie7" lang="en"> <![endif]-->
<!--[if IE 8 ]><html class="ie ie8" lang="en"> <![endif]-->
<!--[if (gte IE 9)|!(IE)]><!--><html lang="en"> <!--<![endif]-->
<head>
    <meta charset="utf-8"/>
    <title>parser logtail - habitat</title>
    <meta name="description" content="javascript logtailer to view habitat parser logs"/>
    <meta name="author" content="Daniel Richman and Priyesh Patel"/>

    <meta name="viewport" content="width=device-width, initial-scale=1, maximum-scale=1"/>

    <link type="text/css" rel="stylesheet" href="t/css/base.css"/>
    <link type="text/css" rel="stylesheet" href="t/css/skeleton.css"/>
    <link type="text/css" rel="stylesheet" href="t/css/layout.css"/>
    <link type="text/css" rel="stylesheet" href="logtail.css" />

    <script type="text/javascript" src="jquery.min.js"></script>
    <script type="text/javascript" src="logtail.js"></script>

    <!--[if lt IE 9]>
        <script src="http://html5shim.googlecode.com/svn/trunk/html5.js"></script>
    <![endif]-->

    <link rel="shortcut icon" href="t/images/favicon.ico" />
</head>

<body>

    <div id="top">
        <header>
            <div class="container">
                <div class="sixteen columns">
                    <h1 class="no-margin">
                        <a href="http://habitat.habhub.org/" alt="habitat">
                            <img src="t/images/header_logo.jpg" alt="habitat" title="habitat"/>
                        </a>
                    </h1>
                    <span id="app_name"><b>logtail</b></span>
                </div>
            </div>
        </header>

        <div id="grey-section">
            <div class="container">
                <div class="two-thirds column">
                    <h3 class="remove-bottom" id="page_title">parser logtail</h3>
                    <p class="remove-bottom" id="page_subtitle">A javascript
                    logtailer to view the habitat parser's logs. <a
                    href="./">Reversed</a> or <a
                    href="./?noreverse">chronological</a> view.</p>
                </div>
            </div>
        </div>
    </div>

    <div id="data-container">
=======
<!-- Copyright (c) 2012 Daniel Richman; GNU GPL 3 -->
<html>
    <head>
        <title>habitat parser log viewer</title>
        <script type="text/javascript" src="jquery.min.js"></script>
        <script type="text/javascript" src="logtail.js"></script>
        <link href="logtail.css" rel="stylesheet" type="text/css">
    </head>
    <body>
        <div id="header">
            js-logtail.
            <a href="./">Reversed</a> or
            <a href="./?noreverse">chronological</a> view.
            <a id="pause" href='#'>Pause</a>.
        </div>
>>>>>>> 11e9331e
        <pre id="data">Loading...</pre>
    </div>

</body>
</html><|MERGE_RESOLUTION|>--- conflicted
+++ resolved
@@ -1,5 +1,4 @@
 <!DOCTYPE html>
-<<<<<<< HEAD
 
 <!-- habitat: parser logtail -->
 <!-- http://habitat.habhub.org -->
@@ -53,32 +52,16 @@
                 <div class="two-thirds column">
                     <h3 class="remove-bottom" id="page_title">parser logtail</h3>
                     <p class="remove-bottom" id="page_subtitle">A javascript
-                    logtailer to view the habitat parser's logs. <a
-                    href="./">Reversed</a> or <a
-                    href="./?noreverse">chronological</a> view.</p>
+                    logtailer to view the habitat parser's logs.
+                    <a href="./">Reversed</a> or
+                    <a href="./?noreverse">chronological</a> view.
+                    <a id="pause" href='#'>Pause</a>. </p>
                 </div>
             </div>
         </div>
     </div>
 
     <div id="data-container">
-=======
-<!-- Copyright (c) 2012 Daniel Richman; GNU GPL 3 -->
-<html>
-    <head>
-        <title>habitat parser log viewer</title>
-        <script type="text/javascript" src="jquery.min.js"></script>
-        <script type="text/javascript" src="logtail.js"></script>
-        <link href="logtail.css" rel="stylesheet" type="text/css">
-    </head>
-    <body>
-        <div id="header">
-            js-logtail.
-            <a href="./">Reversed</a> or
-            <a href="./?noreverse">chronological</a> view.
-            <a id="pause" href='#'>Pause</a>.
-        </div>
->>>>>>> 11e9331e
         <pre id="data">Loading...</pre>
     </div>
 
